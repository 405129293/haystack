--- conflicted
+++ resolved
@@ -171,8 +171,6 @@
 
 
 ```python
-<<<<<<< HEAD
-=======
 # Now generate an answer for each question
 for question in QUESTIONS:
     # Retrieve related documents from retriever
@@ -194,7 +192,6 @@
 
 
 ```python
->>>>>>> 4cc37548
 # Or alternatively use the Pipeline class
 from haystack.pipelines import GenerativeQAPipeline
 from haystack.utils import print_answers
