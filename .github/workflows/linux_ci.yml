--- conflicted
+++ resolved
@@ -88,14 +88,12 @@
     - name: Run Apache Tika
       run: docker run -d -p 9998:9998 -e "TIKA_CHILD_JAVA_OPTS=-JXms128m" -e "TIKA_CHILD_JAVA_OPTS=-JXmx128m" apache/tika:1.24.1
 
-<<<<<<< HEAD
     - name: Run PostgreSQL
       run: docker run -d -e POSTGRES_HOST_AUTH_METHOD=trust -p 5432:5432 postgres:latest
-=======
+
     - name: Run Parsr
       run: docker run -d -p 3001:3001 axarev/parsr:v1.2.2
->>>>>>> 00dc30ae
-
+      
 #    - name: Run Ray
 #      run: RAY_DISABLE_MEMORY_MONITOR=1 ray start --head
 
